from pathlib import Path
from typing import (
    Any,
    Sequence,
)
import subprocess
import os
import shutil
import multiprocessing
import shlex
import sys
from .config_file import (
    get_config,
    get_config_root,
)
from .dtgen import run_dtgen
from .format import run_formatter
from .lint import run_linter
from .dtgen.find_outdated import find_outdated
import proj.fix_compile_commands as fix_compile_commands
import logging
from dataclasses import dataclass
from .verbosity import (
    add_verbosity_args,
    calculate_log_level,
)

_l = logging.getLogger(name='proj')

DIR = Path(__file__).resolve().parent


def main_root(args: Any) -> None:
<<<<<<< HEAD
    config_root = get_config_root(args.path)
    print(config_root)
=======
    config_root = lockshaw.find_config_root(args.path)
    if config_root is not None:
        print(config_root)
    else:
        print("ERROR: Could not find config root", file=sys.stderr)
        print("Exiting unsuccessfully...", file=sys.stderr)
        exit(1)
>>>>>>> ae83ac17


def subprocess_check_call(command, **kwargs):
<<<<<<< HEAD
    if kwargs.get('shell', False):
        pretty_cmd = ' '.join(command)
        _l.info(f'+++ $ {pretty_cmd}')
        subprocess.check_call(pretty_cmd, **kwargs)
    else:
        pretty_cmd = shlex.join(command)
        _l.info(f'+++ $ {pretty_cmd}')
=======
    if kwargs.get("shell", False):
        pretty_cmd = " ".join(command)
        print(f"+++ $ {pretty_cmd}", file=sys.stderr)
        subprocess.check_call(pretty_cmd, **kwargs)
    else:
        pretty_cmd = shlex.join(command)
        print(f"+++ $ {pretty_cmd}", file=sys.stderr)
>>>>>>> ae83ac17
        subprocess.check_call(command, **kwargs)


def subprocess_run(command, **kwargs):
<<<<<<< HEAD
    if kwargs.get('shell', False):
        pretty_cmd = ' '.join(command)
        _l.info(f'+++ $ {pretty_cmd}')
        subprocess.check_call(pretty_cmd, **kwargs)
    else:
        pretty_cmd = shlex.join(command)
        _l.info(f'+++ $ {pretty_cmd}')
        subprocess.check_call(command, **kwargs)

@dataclass(frozen=True)
class MainCmakeArgs:
    path: Path
    force: bool
    trace: bool

def main_cmake(args: MainCmakeArgs) -> None:
    main_dtgen(args=MainDtgenArgs(
        path=args.path,
        files=[],
        delete_outdated=True,
        force=False,
    ))

    config = get_config(args.path)
    if args.force and config.build_dir.exists():
        shutil.rmtree(config.build_dir)
=======
    if kwargs.get("shell", False):
        pretty_cmd = " ".join(command)
        print(f"+++ $ {pretty_cmd}", file=sys.stderr)
        subprocess.check_call(pretty_cmd, **kwargs)
    else:
        pretty_cmd = shlex.join(command)
        print(f"+++ $ {pretty_cmd}", file=sys.stderr)
        subprocess.check_call(command, **kwargs)

def cmake(cmake_args, config, is_coverage):
    if is_coverage:
        cwd = config.cov_dir
    else:
        cwd = config.build_dir
    subprocess_check_call(
        [
            "cmake",
            *cmake_args,
            "../..",
        ],
        stderr=sys.stdout,
        cwd=cwd,
        env=os.environ,
        shell=config.cmake_require_shell,
    )

def main_cmake(args: Any) -> None:
    config = lockshaw.get_config(args.path)
    assert config is not None
    if args.force:
        if config.build_dir.exists():
            shutil.rmtree(config.build_dir)
        if config.cov_dir.exists():
            shutil.rmtree(config.cov_dir)
>>>>>>> ae83ac17
    config.build_dir.mkdir(exist_ok=True, parents=True)
    config.cov_dir.mkdir(exist_ok=True, parents=True)
    cmake_args = [f"-D{k}={v}" for k, v in config.cmake_flags.items()]
    cmake_args += shlex.split(os.environ.get("CMAKE_FLAGS", ""))
    if args.trace:
        cmake_args += ["--trace", "--trace-expand", "--trace-redirect=trace.log"]
    cmake(cmake_args, config, False)
    COMPILE_COMMANDS_FNAME = "compile_commands.json"
    if config.fix_compile_commands:
        fix_compile_commands.fix_file(
            compile_commands=config.build_dir / COMPILE_COMMANDS_FNAME,
            base_dir=config.base,
        )

    with (config.base / COMPILE_COMMANDS_FNAME).open("w") as f:
        subprocess_check_call(
            [
                "compdb",
                "-p",
                ".",
                "list",
            ],
            stdout=f,
            cwd=config.build_dir,
            env=os.environ,
        )
        
    cmake(cmake_args + ["-DFF_USE_CODE_COVERAGE=ON"], config, True)


<<<<<<< HEAD
@dataclass(frozen=True)
class MainBuildArgs:
    path: Path
    verbosity: int
    jobs: int

def main_build(args: MainBuildArgs) -> None:
    main_dtgen(args=MainDtgenArgs(
        path=args.path,
        files=[],
        delete_outdated=True,
        force=False,
    ))

    config = get_config(args.path)
    subprocess_check_call([
        'make', '-j', str(args.jobs), *config.build_targets,
    ], env={
        **os.environ, 
        'CCACHE_BASEDIR': str(DIR.parent.parent.parent),
        **({'VERBOSE': '1'} if args.verbosity <= logging.DEBUG else {})
    }, stderr=sys.stdout, cwd=config.build_dir)

@dataclass(frozen=True)
class MainTestArgs:
    path: Path
    verbosity: int
    jobs: int

def main_test(args: MainTestArgs) -> None:
    main_dtgen(args=MainDtgenArgs(
        path=args.path,
        files=[],
        delete_outdated=True,
        force=False,
    ))

    config = get_config(args.path)
    subprocess_check_call([
        'make', '-j', str(args.jobs), *config.test_targets,
    ], env={
        **os.environ, 
        'CCACHE_BASEDIR': str(DIR.parent.parent.parent),
        **({'VERBOSE': '1'} if args.verbosity <= logging.DEBUG else {})
    }, stderr=sys.stdout, cwd=config.build_dir)
    target_regex = '^' + '|'.join(config.test_targets) + '$'
    subprocess_run([
        'ctest', 
        '--progress',
        '--output-on-failure',
        '-L',
        target_regex,
    ], stderr=sys.stdout, cwd=config.build_dir, env=os.environ)
=======
def main_build(args: Any) -> None:
    config = lockshaw.get_config(args.path)
    assert config is not None
    subprocess_check_call(
        [
            "make",
            "-j",
            str(args.jobs),
            *config.build_targets,
        ],
        env={
            **os.environ,
            "CCACHE_BASEDIR": str(DIR.parent.parent.parent),
            **({"VERBOSE": "1"} if args.verbose else {}),
        },
        stderr=sys.stdout,
        cwd=config.build_dir,
    )


def main_test(args: Any) -> None:
    config = lockshaw.get_config(args.path)
    assert config is not None
    if args.coverage:
        cwd = config.cov_dir
    else:
        cwd = config.build_dir
    
    subprocess_check_call(
        [
            "make",
            "-j",
            str(args.jobs),
            *lockshaw.get_config(args.path).test_targets,
        ],
        env={
            **os.environ,
            "CCACHE_BASEDIR": str(DIR.parent.parent.parent),
            **({"VERBOSE": "1"} if args.verbose else {}),
        },
        stderr=sys.stdout,
        cwd=cwd,
    )
    target_regex = "^" + "|".join(config.test_targets) + "$"
    subprocess_run(
        [
            "ctest",
            "--progress",
            "--output-on-failure",
            "-L",
            target_regex,
        ],
        stderr=sys.stdout,
        cwd=cwd,
        env=os.environ,
    )
    
    if args.coverage:
        subprocess_run(
            [
                "lcov",
                "--capture",
                "--directory",
                ".",
                "--output-file",
                "main_coverage.info",
            ],
            stderr=sys.stdout,
            cwd=cwd,
            env=os.environ,
        )
        
        subprocess_run(
            [
                "lcov", 
                "--extract",
                "main_coverage.info",
                f"{config.base}/lib/*",
                "--output-file",
                "main_coverage.info",
            ],
            stderr=sys.stdout,
            cwd=cwd,
            env=os.environ,
        )
        if args.browser:
            print("opening coverage info in browser")
            subprocess_run(
                [
                    "genhtml",
                    "main_coverage.info",
                    "--output-directory",
                    "code_coverage",
                ],
                stderr=sys.stdout,
                cwd=config.build_dir,
                env=os.environ,
            )

            # run xdg-open to open the browser
            # not able to test it now as I am running on remote linux
            subprocess_run(
                [
                    "xdg-open",
                    "code_coverage/index.html",
                ],
                stderr=sys.stdout,
                cwd=config.cov_dir,
                env=os.environ,
            )
        else:
            subprocess_run(
                [
                    "lcov",
                    "--list",
                    "main_coverage.info",
                ],
                stderr=sys.stdout,
                cwd=config.cov_dir,
                env=os.environ,
            )
    

>>>>>>> ae83ac17

@dataclass(frozen=True)
class MainLintArgs:
    path: Path
    files: Sequence[Path]
    profile_checks: bool

def main_lint(args: MainLintArgs) -> None:
    root = get_config_root(args.path)
    config = get_config(args.path)
    if len(args.files) == 0:
        files = None
    else:
        for file in args.files:
            assert file.is_file()
        files = list(args.files)
    run_linter(root, config, files, profile_checks=args.profile_checks)

def main_format(args: Any) -> None:
    root = get_config_root(args.path)
    config = get_config(args.path)
    if len(args.files) == 0:
        files = None
    else:
        for file in args.files:
            assert file.is_file()
        files = list(args.files)
    run_formatter(root, config, files)

@dataclass(frozen=True)
class MainDtgenArgs:
    path: Path
    files: Sequence[Path]
    delete_outdated: bool
    force: bool

def main_dtgen(args: MainDtgenArgs) -> None:
    root = get_config_root(args.path)
    config = get_config(args.path)
    if len(args.files) == 0:
        files = None
    else:
        for file in args.files:
            assert file.is_file()
        files = list(args.files)
    run_dtgen(
        root=root,
        config=config,
        files=files,
        force=args.force,
    )
    if args.delete_outdated:
        for outdated in find_outdated(root, config):
            _l.info(f'Removing out-of-date file at {outdated}')
            outdated.unlink()
    else:
        for outdated in find_outdated(root, config):
            _l.warning(f'Possible out-of-date file at {outdated}')


def main() -> None:
    import argparse

    p = argparse.ArgumentParser()
    subparsers = p.add_subparsers()

    root_p = subparsers.add_parser("root")
    root_p.set_defaults(func=main_root)
<<<<<<< HEAD
    root_p.add_argument('--path', '-p', type=Path, default=Path.cwd())
    add_verbosity_args(root_p)
=======
    root_p.add_argument("--path", "-p", type=Path, default=Path.cwd())
>>>>>>> ae83ac17

    test_p = subparsers.add_parser("test")
    test_p.set_defaults(func=main_test)
<<<<<<< HEAD
    test_p.add_argument('--path', '-p', type=Path, default=Path.cwd())
    # test_p.add_argument('--verbose', '-v', action='store_true')
    test_p.add_argument('--jobs', '-j', type=int, default=multiprocessing.cpu_count())
    add_verbosity_args(test_p)
=======
    test_p.add_argument("--path", "-p", type=Path, default=Path.cwd())
    test_p.add_argument("--verbose", "-v", action="store_true")
    test_p.add_argument("--jobs", "-j", type=int, default=multiprocessing.cpu_count())
    test_p.add_argument("--coverage", "-c", action="store_true")
    test_p.add_argument(
        "--browser", "-b", action="store_true", help="open coverage info in browser"
    )
>>>>>>> ae83ac17

    build_p = subparsers.add_parser("build")
    build_p.set_defaults(func=main_build)
<<<<<<< HEAD
    build_p.add_argument('--path', '-p', type=Path, default=Path.cwd())
    # build_p.add_argument('--verbose', '-v', action='store_true')
    build_p.add_argument('--jobs', '-j', type=int, default=multiprocessing.cpu_count())
    add_verbosity_args(build_p)
=======
    build_p.add_argument("--path", "-p", type=Path, default=Path.cwd())
    build_p.add_argument("--verbose", "-v", action="store_true")
    build_p.add_argument("--jobs", "-j", type=int, default=multiprocessing.cpu_count())
>>>>>>> ae83ac17

    cmake_p = subparsers.add_parser("cmake")
    cmake_p.set_defaults(func=main_cmake)
<<<<<<< HEAD
    cmake_p.add_argument('--path', '-p', type=Path, default=Path.cwd())
    cmake_p.add_argument('--force', '-f', action='store_true')
    cmake_p.add_argument('--trace', action='store_true')
    add_verbosity_args(cmake_p)

    dtgen_p = subparsers.add_parser('dtgen')
    dtgen_p.set_defaults(func=main_dtgen)
    dtgen_p.add_argument('--path', '-p', type=Path, default=Path.cwd())
    dtgen_p.add_argument('--force', action='store_true', help='Disable incremental toml->c++ generation')
    dtgen_p.add_argument('--delete-outdated', action='store_true')
    dtgen_p.add_argument('files', nargs='*', type=Path)
    add_verbosity_args(dtgen_p)

    format_p = subparsers.add_parser('format')
    format_p.set_defaults(func=main_format)
    format_p.add_argument('--path', '-p', type=Path, default=Path.cwd())
    format_p.add_argument('files', nargs='*', type=Path)
    add_verbosity_args(format_p)

    lint_p = subparsers.add_parser('lint')
    lint_p.set_defaults(func=main_lint)
    lint_p.add_argument('--path', '-p', type=Path, default=Path.cwd())
    lint_p.add_argument('--profile-checks', action='store_true')
    lint_p.add_argument('files', nargs='*', type=Path)
    add_verbosity_args(lint_p)

    args = p.parse_args()

    logging.basicConfig(
        level=calculate_log_level(args),
    )

    if hasattr(args, 'func') and args.func is not None:
=======
    cmake_p.add_argument("--path", "-p", type=Path, default=Path.cwd())
    cmake_p.add_argument("--force", "-f", action="store_true")
    cmake_p.add_argument("--trace", action="store_true")

    args = p.parse_args()
    if hasattr(args, "func") and args.func is not None:
>>>>>>> ae83ac17
        args.func(args)
    else:
        p.print_help()
        exit(1)


if __name__ == "__main__":
    main()<|MERGE_RESOLUTION|>--- conflicted
+++ resolved
@@ -31,77 +31,29 @@
 
 
 def main_root(args: Any) -> None:
-<<<<<<< HEAD
     config_root = get_config_root(args.path)
     print(config_root)
-=======
-    config_root = lockshaw.find_config_root(args.path)
-    if config_root is not None:
-        print(config_root)
-    else:
-        print("ERROR: Could not find config root", file=sys.stderr)
-        print("Exiting unsuccessfully...", file=sys.stderr)
-        exit(1)
->>>>>>> ae83ac17
 
 
 def subprocess_check_call(command, **kwargs):
-<<<<<<< HEAD
-    if kwargs.get('shell', False):
-        pretty_cmd = ' '.join(command)
-        _l.info(f'+++ $ {pretty_cmd}')
-        subprocess.check_call(pretty_cmd, **kwargs)
-    else:
-        pretty_cmd = shlex.join(command)
-        _l.info(f'+++ $ {pretty_cmd}')
-=======
     if kwargs.get("shell", False):
         pretty_cmd = " ".join(command)
-        print(f"+++ $ {pretty_cmd}", file=sys.stderr)
+        _l.info(f"+++ $ {pretty_cmd}")
         subprocess.check_call(pretty_cmd, **kwargs)
     else:
         pretty_cmd = shlex.join(command)
-        print(f"+++ $ {pretty_cmd}", file=sys.stderr)
->>>>>>> ae83ac17
+        _l.info(f"+++ $ {pretty_cmd}")
         subprocess.check_call(command, **kwargs)
 
 
 def subprocess_run(command, **kwargs):
-<<<<<<< HEAD
-    if kwargs.get('shell', False):
-        pretty_cmd = ' '.join(command)
-        _l.info(f'+++ $ {pretty_cmd}')
-        subprocess.check_call(pretty_cmd, **kwargs)
-    else:
-        pretty_cmd = shlex.join(command)
-        _l.info(f'+++ $ {pretty_cmd}')
-        subprocess.check_call(command, **kwargs)
-
-@dataclass(frozen=True)
-class MainCmakeArgs:
-    path: Path
-    force: bool
-    trace: bool
-
-def main_cmake(args: MainCmakeArgs) -> None:
-    main_dtgen(args=MainDtgenArgs(
-        path=args.path,
-        files=[],
-        delete_outdated=True,
-        force=False,
-    ))
-
-    config = get_config(args.path)
-    if args.force and config.build_dir.exists():
-        shutil.rmtree(config.build_dir)
-=======
     if kwargs.get("shell", False):
         pretty_cmd = " ".join(command)
-        print(f"+++ $ {pretty_cmd}", file=sys.stderr)
+        _l.info(f"+++ $ {pretty_cmd}")
         subprocess.check_call(pretty_cmd, **kwargs)
     else:
         pretty_cmd = shlex.join(command)
-        print(f"+++ $ {pretty_cmd}", file=sys.stderr)
+        _l.info(f"+++ $ {pretty_cmd}")
         subprocess.check_call(command, **kwargs)
 
 def cmake(cmake_args, config, is_coverage):
@@ -121,15 +73,26 @@
         shell=config.cmake_require_shell,
     )
 
-def main_cmake(args: Any) -> None:
-    config = lockshaw.get_config(args.path)
-    assert config is not None
+@dataclass(frozen=True)
+class MainCmakeArgs:
+    path: Path
+    force: bool
+    trace: bool
+
+def main_cmake(args: MainCmakeArgs) -> None:
+    main_dtgen(args=MainDtgenArgs(
+        path=args.path,
+        files=[],
+        delete_outdated=True,
+        force=False,
+    ))
+
+    config = get_config(args.path)
     if args.force:
         if config.build_dir.exists():
             shutil.rmtree(config.build_dir)
         if config.cov_dir.exists():
             shutil.rmtree(config.cov_dir)
->>>>>>> ae83ac17
     config.build_dir.mkdir(exist_ok=True, parents=True)
     config.cov_dir.mkdir(exist_ok=True, parents=True)
     cmake_args = [f"-D{k}={v}" for k, v in config.cmake_flags.items()]
@@ -160,7 +123,6 @@
     cmake(cmake_args + ["-DFF_USE_CODE_COVERAGE=ON"], config, True)
 
 
-<<<<<<< HEAD
 @dataclass(frozen=True)
 class MainBuildArgs:
     path: Path
@@ -176,48 +138,6 @@
     ))
 
     config = get_config(args.path)
-    subprocess_check_call([
-        'make', '-j', str(args.jobs), *config.build_targets,
-    ], env={
-        **os.environ, 
-        'CCACHE_BASEDIR': str(DIR.parent.parent.parent),
-        **({'VERBOSE': '1'} if args.verbosity <= logging.DEBUG else {})
-    }, stderr=sys.stdout, cwd=config.build_dir)
-
-@dataclass(frozen=True)
-class MainTestArgs:
-    path: Path
-    verbosity: int
-    jobs: int
-
-def main_test(args: MainTestArgs) -> None:
-    main_dtgen(args=MainDtgenArgs(
-        path=args.path,
-        files=[],
-        delete_outdated=True,
-        force=False,
-    ))
-
-    config = get_config(args.path)
-    subprocess_check_call([
-        'make', '-j', str(args.jobs), *config.test_targets,
-    ], env={
-        **os.environ, 
-        'CCACHE_BASEDIR': str(DIR.parent.parent.parent),
-        **({'VERBOSE': '1'} if args.verbosity <= logging.DEBUG else {})
-    }, stderr=sys.stdout, cwd=config.build_dir)
-    target_regex = '^' + '|'.join(config.test_targets) + '$'
-    subprocess_run([
-        'ctest', 
-        '--progress',
-        '--output-on-failure',
-        '-L',
-        target_regex,
-    ], stderr=sys.stdout, cwd=config.build_dir, env=os.environ)
-=======
-def main_build(args: Any) -> None:
-    config = lockshaw.get_config(args.path)
-    assert config is not None
     subprocess_check_call(
         [
             "make",
@@ -228,16 +148,28 @@
         env={
             **os.environ,
             "CCACHE_BASEDIR": str(DIR.parent.parent.parent),
-            **({"VERBOSE": "1"} if args.verbose else {}),
+            **({"VERBOSE": "1"} if args.verbosity <= logging.DEBUG else {}),
         },
         stderr=sys.stdout,
         cwd=config.build_dir,
     )
 
 
-def main_test(args: Any) -> None:
-    config = lockshaw.get_config(args.path)
-    assert config is not None
+@dataclass(frozen=True)
+class MainTestArgs:
+    path: Path
+    verbosity: int
+    jobs: int
+
+def main_test(args: MainTestArgs) -> None:
+    main_dtgen(args=MainDtgenArgs(
+        path=args.path,
+        files=[],
+        delete_outdated=True,
+        force=False,
+    ))
+
+    config = get_config(args.path)
     if args.coverage:
         cwd = config.cov_dir
     else:
@@ -248,12 +180,12 @@
             "make",
             "-j",
             str(args.jobs),
-            *lockshaw.get_config(args.path).test_targets,
+            *config.test_targets,
         ],
         env={
             **os.environ,
             "CCACHE_BASEDIR": str(DIR.parent.parent.parent),
-            **({"VERBOSE": "1"} if args.verbose else {}),
+            **({"VERBOSE": "1"} if args.verbosity <= logging.DEBUG else {}),
         },
         stderr=sys.stdout,
         cwd=cwd,
@@ -338,7 +270,6 @@
             )
     
 
->>>>>>> ae83ac17
 
 @dataclass(frozen=True)
 class MainLintArgs:
@@ -407,49 +338,33 @@
 
     root_p = subparsers.add_parser("root")
     root_p.set_defaults(func=main_root)
-<<<<<<< HEAD
-    root_p.add_argument('--path', '-p', type=Path, default=Path.cwd())
+    root_p.add_argument("--path", "-p", type=Path, default=Path.cwd())
     add_verbosity_args(root_p)
-=======
-    root_p.add_argument("--path", "-p", type=Path, default=Path.cwd())
->>>>>>> ae83ac17
 
     test_p = subparsers.add_parser("test")
     test_p.set_defaults(func=main_test)
-<<<<<<< HEAD
-    test_p.add_argument('--path', '-p', type=Path, default=Path.cwd())
-    # test_p.add_argument('--verbose', '-v', action='store_true')
-    test_p.add_argument('--jobs', '-j', type=int, default=multiprocessing.cpu_count())
+    test_p.add_argument("--path", "-p", type=Path, default=Path.cwd())
+    # test_p.add_argument("--verbose", "-v", action="store_true")
+    test_p.add_argument("--jobs", "-j", type=int, default=multiprocessing.cpu_count())
+    test_p.add_argument("--coverage", "-c", action="store_true")   
     add_verbosity_args(test_p)
-=======
-    test_p.add_argument("--path", "-p", type=Path, default=Path.cwd())
-    test_p.add_argument("--verbose", "-v", action="store_true")
-    test_p.add_argument("--jobs", "-j", type=int, default=multiprocessing.cpu_count())
-    test_p.add_argument("--coverage", "-c", action="store_true")
+
     test_p.add_argument(
         "--browser", "-b", action="store_true", help="open coverage info in browser"
     )
->>>>>>> ae83ac17
 
     build_p = subparsers.add_parser("build")
     build_p.set_defaults(func=main_build)
-<<<<<<< HEAD
-    build_p.add_argument('--path', '-p', type=Path, default=Path.cwd())
-    # build_p.add_argument('--verbose', '-v', action='store_true')
-    build_p.add_argument('--jobs', '-j', type=int, default=multiprocessing.cpu_count())
+    build_p.add_argument("--path", "-p", type=Path, default=Path.cwd())
+    # build_p.add_argument("--verbose", "-v", action="store_true")
+    build_p.add_argument("--jobs", "-j", type=int, default=multiprocessing.cpu_count())
     add_verbosity_args(build_p)
-=======
-    build_p.add_argument("--path", "-p", type=Path, default=Path.cwd())
-    build_p.add_argument("--verbose", "-v", action="store_true")
-    build_p.add_argument("--jobs", "-j", type=int, default=multiprocessing.cpu_count())
->>>>>>> ae83ac17
 
     cmake_p = subparsers.add_parser("cmake")
     cmake_p.set_defaults(func=main_cmake)
-<<<<<<< HEAD
-    cmake_p.add_argument('--path', '-p', type=Path, default=Path.cwd())
-    cmake_p.add_argument('--force', '-f', action='store_true')
-    cmake_p.add_argument('--trace', action='store_true')
+    cmake_p.add_argument("--path", "-p", type=Path, default=Path.cwd())
+    cmake_p.add_argument("--force", "-f", action="store_true")
+    cmake_p.add_argument("--trace", action="store_true")
     add_verbosity_args(cmake_p)
 
     dtgen_p = subparsers.add_parser('dtgen')
@@ -479,15 +394,7 @@
         level=calculate_log_level(args),
     )
 
-    if hasattr(args, 'func') and args.func is not None:
-=======
-    cmake_p.add_argument("--path", "-p", type=Path, default=Path.cwd())
-    cmake_p.add_argument("--force", "-f", action="store_true")
-    cmake_p.add_argument("--trace", action="store_true")
-
-    args = p.parse_args()
     if hasattr(args, "func") and args.func is not None:
->>>>>>> ae83ac17
         args.func(args)
     else:
         p.print_help()
